#!/bin/bash
# Copyright (c) 2024 Antmicro <www.antmicro.com>
# SPDX-License-Identifier: Apache-2.0

set -e

ROOT_DIR=$(cd -- "$(dirname -- "${BASH_SOURCE[0]}")"/../.. &>/dev/null && pwd)
EXAMPLES=(hdmi inout pwm soc)

begin_command_group() {
    if [[ -n "${GITHUB_WORKFLOW:-}" ]]; then
        echo "::group::$*"
    else
        echo -e "\n\033[1;92mRunning step: $1\033[0m\n"
    fi
}

end_command_group() {
    if [[ -n "${GITHUB_WORKFLOW:-}" ]]; then
        echo "::endgroup::"
    fi
}

log_cmd() {
    printf '\033[1;96m'
    printf '%s ' "$*"
    printf '\033[0m\n'
    eval "$*"
}

install_common_system_packages() {
    begin_command_group "Install system packages"
    log_cmd apt-get update -qq
    log_cmd apt-get install -y --no-install-recommends \
        git \
        python3-dev \
        python3-pip \
        python3-venv
    end_command_group
}

enter_venv() {
    begin_command_group "Configure Python virtual environment"
    if [[ -z "$VIRTUAL_ENV" ]]; then
        log_cmd python3 -m venv venv
    fi
    log_cmd source venv/bin/activate
    end_command_group
}

install_topwrap_system_deps() {
    enter_venv

    begin_command_group "Installing tuttest"
    log_cmd pip install git+https://github.com/antmicro/tuttest
    end_command_group

    begin_command_group "Installing topwrap dependencies"
    log_cmd "tuttest README.md | head -n 1 | bash -"
    end_command_group
}

install_interconnect_test_system_deps() {
    begin_command_group "Installing system packages for the interconnect test"
    log_cmd apt-get install -y --no-install-recommends \
        make \
        meson \
        ninja-build \
        gcc-riscv64-unknown-elf \
        bsdextrautils \
        verilator
    end_command_group
}

install_nox() {
    begin_command_group "Installing nox"
    enter_venv
    log_cmd pip3 install nox
    end_command_group
}

install_pyenv() {
    begin_command_group "Install pyenv"
    log_cmd apt-get install -y --no-install-recommends \
        curl \
        wget \
        libssl-dev \
        libreadline-dev \
        libffi-dev \
        libbz2-dev \
        libncurses-dev \
        libsqlite3-dev \
        liblzma-dev

    log_cmd export PYENV_ROOT="$HOME/.pyenv"
    log_cmd export PATH="$PYENV_ROOT/bin:$PATH"
    log_cmd "curl https://pyenv.run | bash"
    end_command_group
}


run_lint() {
    install_common_system_packages
    install_nox

    begin_command_group "Run lint checks"
    log_cmd nox -s test_lint
    end_command_group
}

run_tests() {
    install_common_system_packages
    install_topwrap_system_deps
    install_interconnect_test_system_deps
    install_nox
    install_pyenv

    begin_command_group "Run Python tests"
    log_cmd nox -s tests_in_env
    end_command_group
}

generate_examples() {
    install_common_system_packages
    install_topwrap_system_deps

    begin_command_group "Installing Topwrap"
    log_cmd pip install "."
    end_command_group

    for EXAMPLE in "${EXAMPLES[@]}"; do
        begin_command_group "Generate $EXAMPLE example"
        log_cmd pushd "$ROOT_DIR"/examples/"$EXAMPLE"
        log_cmd "tuttest README.md install-deps,generate | bash -"
        log_cmd popd
        end_command_group
    done
}


generate_docs() {
    install_common_system_packages
    begin_command_group "Install system packages for doc generation"
    log_cmd apt-get install -y texlive-full make
    end_command_group
    enter_venv

    begin_command_group "Install python packages for doc generation"
    log_cmd pip install nox
    end_command_group

    begin_command_group "Generating documentation"
    log_cmd nox -s doc_gen
    end_command_group
}

package_cores() {
    install_common_system_packages
    install_topwrap_system_deps

    begin_command_group "Install Topwrap with parsing dependencies"
    log_cmd pip install ".[topwrap-parse]"
    end_command_group

    begin_command_group "Package cores for release"
    log_cmd mkdir core_repo
    log_cmd pushd core_repo
    log_cmd python ../.github/scripts/package_cores.py
    log_cmd popd
    end_command_group
}

package_dist() {
    install_common_system_packages
    install_topwrap_system_deps
    install_nox

    begin_command_group "Build and test the topwrap package"
    log_cmd nox -s build
    end_command_group
}

case "$1" in
lint)
    run_lint
    ;;
tests)
    run_tests
    ;;
examples)
    generate_examples
    ;;
package_cores)
    package_cores
    ;;
<<<<<<< HEAD
package_dist)
    package_dist
    ;;
*)
    echo "Usage: $0 {lint|tests|examples|package_cores|package_dist}"
=======
docs)
    generate_docs
    ;;
*)
    echo "Usage: $0 {lint|tests|examples|package_cores|docs}"
>>>>>>> 9744e973
    ;;
esac<|MERGE_RESOLUTION|>--- conflicted
+++ resolved
@@ -143,16 +143,13 @@
     begin_command_group "Install system packages for doc generation"
     log_cmd apt-get install -y texlive-full make
     end_command_group
-    enter_venv
-
-    begin_command_group "Install python packages for doc generation"
-    log_cmd pip install nox
-    end_command_group
+    install_nox
 
     begin_command_group "Generating documentation"
     log_cmd nox -s doc_gen
     end_command_group
 }
+
 
 package_cores() {
     install_common_system_packages
@@ -193,18 +190,13 @@
 package_cores)
     package_cores
     ;;
-<<<<<<< HEAD
 package_dist)
     package_dist
     ;;
-*)
-    echo "Usage: $0 {lint|tests|examples|package_cores|package_dist}"
-=======
 docs)
     generate_docs
     ;;
 *)
-    echo "Usage: $0 {lint|tests|examples|package_cores|docs}"
->>>>>>> 9744e973
+    echo "Usage: $0 {lint|tests|examples|package_cores|package_dist|docs}"
     ;;
 esac