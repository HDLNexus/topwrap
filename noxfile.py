# Copyright (c) 2023-2024 Antmicro <www.antmicro.com>
# SPDX-License-Identifier: Apache-2.0

import os
import shutil
from pathlib import Path, PurePath

import nox

PYTHON_VERSIONS = ["3.8", "3.9", "3.10", "3.11", "3.12"]


@nox.session(reuse_venv=True)
def pre_commit(session: nox.Session) -> None:
    session.run("pre-commit", "install")
    session.run("pre-commit", "run", "--all-files")


@nox.session(reuse_venv=True)
def lint(session: nox.Session) -> None:
    """Options are defined in pyproject.toml and .flake8 files"""
    session.install(".[lint]")
    session.run("isort", ".")
    session.run("black", ".")
    session.run("flake8", ".")
    session.run("codespell", "-w")


@nox.session()
def test_lint(session: nox.Session) -> None:
    session.install(".[lint]")
    session.run("isort", "--check", ".")
    session.run("black", "--check", ".")
    session.run("flake8", ".")
    session.run("codespell")


# Coverage report generation will work only with packages installed
# in development mode. For more details, check
# https://github.com/pytest-dev/pytest-cov/issues/388


@nox.session(python=PYTHON_VERSIONS)
def tests(session: nox.Session) -> None:
    session.install("-e", ".[tests,topwrap-parse]")
    session.run("pytest", "-rs", "--cov-report", "html:cov_html", "--cov=topwrap", "tests")


def prepare_pyenv(session: nox.Session) -> dict:
    env = os.environ.copy()
    path = env.get("PATH")

    project_dir = Path(__file__).absolute().parent
    env["PYENV_ROOT"] = env.get("PYENV_ROOT", f"{project_dir}/.nox/pyenv")

    pyenv_bin = PurePath(env["PYENV_ROOT"]) / "bin"
    pyenv_shims = PurePath(env["PYENV_ROOT"]) / "shims"
    path = f"{pyenv_bin}:{pyenv_shims}:{path}"
    env["PATH"] = path

    # Install Pyenv
    if not shutil.which("pyenv", path=path):
        session.error(
            "\n'pyenv' command not found, you can install it by executing:"
            "\n    curl https://pyenv.run | bash"
            "\nSee https://github.com/pyenv/pyenv?tab=readme-ov-file#installation for more information"
        )

    # Install required Python versions if these don't exist
    for ver in PYTHON_VERSIONS:
        if not shutil.which(f"python{ver}", path=path):
            session.log(f"Installing Python {ver}")
            session.run("pyenv", "install", ver, external=True, env=env)

    # Detect which versions are provided by Pyenv
    pythons_in_pyenv = []
    for ver in PYTHON_VERSIONS:
        if shutil.which(f"python{ver}", path=pyenv_shims):
            pythons_in_pyenv += [ver]

    # Allow using Pythons from Pyenv
    if pythons_in_pyenv:
        session.log(f"Configuring Pythons from Pyenv, versions: {pythons_in_pyenv}")
        session.run("pyenv", "global", *pythons_in_pyenv, external=True, env=env)

    return env


@nox.session
def tests_in_env(session: nox.Session) -> None:
    env = prepare_pyenv(session)
    session.run("nox", "-s", "tests", external=True, env=env)


@nox.session
<<<<<<< HEAD
def build(session: nox.Session) -> None:
    session.install("-e", ".[deploy]")
    session.run("python3", "-m", "build")
    if len(session.posargs) < 1 or session.posargs[0] != "--no-test":
        session.notify("_install_test")


# this exists separately in order to have a fresh venv without topwrap installed in development mode
@nox.session
def _install_test(session: nox.Session) -> None:
    package_file = next(Path().glob("dist/topwrap*.tar.gz"), None)
    assert package_file is not None, "Cannot find source package in the dist/ directory"
    session.install(f"{package_file}[tests,topwrap-parse]")
    session.run(
        "pytest",
        "-rs",
        "--cov-report",
        "html:cov_html",
        "--cov=topwrap",
        "--import-mode=append",
        "tests",
    )
=======
def doc_gen(session) -> None:
    session.install(".")
    session.install("-r", "docs/requirements.txt")
    session.run("make", "-C", "docs", "html", external=True)
    session.run("make", "-C", "docs", "latexpdf", external=True)
    session.run("cp", "docs/build/latex/topwrap.pdf", "docs/build/html", external=True)
>>>>>>> 9744e973
<|MERGE_RESOLUTION|>--- conflicted
+++ resolved
@@ -93,7 +93,6 @@
 
 
 @nox.session
-<<<<<<< HEAD
 def build(session: nox.Session) -> None:
     session.install("-e", ".[deploy]")
     session.run("python3", "-m", "build")
@@ -116,11 +115,12 @@
         "--import-mode=append",
         "tests",
     )
-=======
+
+
+@nox.session
 def doc_gen(session) -> None:
     session.install(".")
     session.install("-r", "docs/requirements.txt")
     session.run("make", "-C", "docs", "html", external=True)
     session.run("make", "-C", "docs", "latexpdf", external=True)
-    session.run("cp", "docs/build/latex/topwrap.pdf", "docs/build/html", external=True)
->>>>>>> 9744e973
+    session.run("cp", "docs/build/latex/topwrap.pdf", "docs/build/html", external=True)